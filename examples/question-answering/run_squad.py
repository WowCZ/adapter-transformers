# coding=utf-8
# Copyright 2018 The Google AI Language Team Authors and The HuggingFace Inc. team.
# Copyright (c) 2018, NVIDIA CORPORATION.  All rights reserved.
#
# Licensed under the Apache License, Version 2.0 (the "License");
# you may not use this file except in compliance with the License.
# You may obtain a copy of the License at
#
#     http://www.apache.org/licenses/LICENSE-2.0
#
# Unless required by applicable law or agreed to in writing, software
# distributed under the License is distributed on an "AS IS" BASIS,
# WITHOUT WARRANTIES OR CONDITIONS OF ANY KIND, either express or implied.
# See the License for the specific language governing permissions and
# limitations under the License.
""" Finetuning the library models for question-answering on SQuAD (DistilBERT, Bert, XLM, XLNet)."""


import argparse
import glob
import logging
import os
import random
import timeit

import numpy as np
import torch
from torch.utils.data import DataLoader, RandomSampler, SequentialSampler
from torch.utils.data.distributed import DistributedSampler
from tqdm import tqdm, trange

import transformers
from transformers import (
    MODEL_FOR_QUESTION_ANSWERING_MAPPING,
    WEIGHTS_NAME,
    AdamW,
    AdapterConfig,
    AdapterType,
    AutoConfig,
    AutoModelForQuestionAnswering,
    AutoTokenizer,
    get_linear_schedule_with_warmup,
    squad_convert_examples_to_features,
)
from transformers.data.metrics.squad_metrics import (
    compute_predictions_log_probs,
    compute_predictions_logits,
    squad_evaluate,
)
from transformers.data.processors.squad import SquadResult, SquadV1Processor, SquadV2Processor
from transformers.trainer_utils import is_main_process


try:
    from torch.utils.tensorboard import SummaryWriter
except ImportError:
    from tensorboardX import SummaryWriter


logger = logging.getLogger(__name__)

MODEL_CONFIG_CLASSES = list(MODEL_FOR_QUESTION_ANSWERING_MAPPING.keys())
MODEL_TYPES = tuple(conf.model_type for conf in MODEL_CONFIG_CLASSES)


def set_seed(args):
    random.seed(args.seed)
    np.random.seed(args.seed)
    torch.manual_seed(args.seed)
    if args.n_gpu > 0:
        torch.cuda.manual_seed_all(args.seed)


def to_list(tensor):
    return tensor.detach().cpu().tolist()


def train(args, train_dataset, model, tokenizer):
    """ Train the model """
    if args.local_rank in [-1, 0]:
        tb_writer = SummaryWriter()

    args.train_batch_size = args.per_gpu_train_batch_size * max(1, args.n_gpu)
    train_sampler = RandomSampler(train_dataset) if args.local_rank == -1 else DistributedSampler(train_dataset)
    train_dataloader = DataLoader(train_dataset, sampler=train_sampler, batch_size=args.train_batch_size)

    if args.max_steps > 0:
        t_total = args.max_steps
        args.num_train_epochs = args.max_steps // (len(train_dataloader) // args.gradient_accumulation_steps) + 1
    else:
        t_total = len(train_dataloader) // args.gradient_accumulation_steps * args.num_train_epochs

    # Prepare optimizer and schedule (linear warmup and decay)
    no_decay = ["bias", "LayerNorm.weight"]
    optimizer_grouped_parameters = [
        {
            "params": [p for n, p in model.named_parameters() if not any(nd in n for nd in no_decay)],
            "weight_decay": args.weight_decay,
        },
        {"params": [p for n, p in model.named_parameters() if any(nd in n for nd in no_decay)], "weight_decay": 0.0},
    ]
    optimizer = AdamW(optimizer_grouped_parameters, lr=args.learning_rate, eps=args.adam_epsilon)
    scheduler = get_linear_schedule_with_warmup(
        optimizer, num_warmup_steps=args.warmup_steps, num_training_steps=t_total
    )

    # Check if saved optimizer or scheduler states exist
    if os.path.isfile(os.path.join(args.model_name_or_path, "optimizer.pt")) and os.path.isfile(
        os.path.join(args.model_name_or_path, "scheduler.pt")
    ):
        # Load in optimizer and scheduler states
        optimizer.load_state_dict(torch.load(os.path.join(args.model_name_or_path, "optimizer.pt")))
        scheduler.load_state_dict(torch.load(os.path.join(args.model_name_or_path, "scheduler.pt")))

    if args.fp16:
        try:
            from apex import amp
        except ImportError:
            raise ImportError("Please install apex from https://www.github.com/nvidia/apex to use fp16 training.")

        model, optimizer = amp.initialize(model, optimizer, opt_level=args.fp16_opt_level)

    # multi-gpu training (should be after apex fp16 initialization)
    if args.n_gpu > 1:
        model = torch.nn.DataParallel(model)

    # Distributed training (should be after apex fp16 initialization)
    if args.local_rank != -1:
        model = torch.nn.parallel.DistributedDataParallel(
            model,
            device_ids=[args.local_rank],
            output_device=args.local_rank,
            find_unused_parameters=True,
        )

    # Train!
    logger.info("***** Running training *****")
    logger.info("  Num examples = %d", len(train_dataset))
    logger.info("  Num Epochs = %d", args.num_train_epochs)
    logger.info("  Instantaneous batch size per GPU = %d", args.per_gpu_train_batch_size)
    logger.info(
        "  Total train batch size (w. parallel, distributed & accumulation) = %d",
        args.train_batch_size
        * args.gradient_accumulation_steps
        * (torch.distributed.get_world_size() if args.local_rank != -1 else 1),
    )
    logger.info("  Gradient Accumulation steps = %d", args.gradient_accumulation_steps)
    logger.info("  Total optimization steps = %d", t_total)

    global_step = 1
    epochs_trained = 0
    steps_trained_in_current_epoch = 0
    # Check if continuing training from a checkpoint
    if os.path.exists(args.model_name_or_path):
        try:
            # set global_step to gobal_step of last saved checkpoint from model path
            checkpoint_suffix = args.model_name_or_path.split("-")[-1].split("/")[0]
            global_step = int(checkpoint_suffix)
            epochs_trained = global_step // (len(train_dataloader) // args.gradient_accumulation_steps)
            steps_trained_in_current_epoch = global_step % (len(train_dataloader) // args.gradient_accumulation_steps)

            logger.info("  Continuing training from checkpoint, will skip to saved global_step")
            logger.info("  Continuing training from epoch %d", epochs_trained)
            logger.info("  Continuing training from global step %d", global_step)
            logger.info(
                "  Will skip the first %d steps in the first epoch",
                steps_trained_in_current_epoch,
            )
        except ValueError:
            logger.info("  Starting fine-tuning.")

    tr_loss, logging_loss = 0.0, 0.0
    model.zero_grad()
    train_iterator = trange(
        epochs_trained,
        int(args.num_train_epochs),
        desc="Epoch",
        disable=args.local_rank not in [-1, 0],
    )
    # Added here for reproductibility
    set_seed(args)

    for _ in train_iterator:
        epoch_iterator = tqdm(train_dataloader, desc="Iteration", disable=args.local_rank not in [-1, 0])
        for step, batch in enumerate(epoch_iterator):

            # Skip past any already trained steps if resuming training
            if steps_trained_in_current_epoch > 0:
                steps_trained_in_current_epoch -= 1
                continue

            model.train()
            batch = tuple(t.to(args.device) for t in batch)

            inputs = {
                "input_ids": batch[0],
                "attention_mask": batch[1],
                "token_type_ids": batch[2],
                "start_positions": batch[3],
                "end_positions": batch[4],
            }

            if args.model_type in ["xlm", "roberta", "distilbert", "camembert", "bart", "longformer"]:
                del inputs["token_type_ids"]

            if args.model_type in ["xlnet", "xlm"]:
                inputs.update({"cls_index": batch[5], "p_mask": batch[6]})
                if args.version_2_with_negative:
                    inputs.update({"is_impossible": batch[7]})
                if hasattr(model, "config") and hasattr(model.config, "lang2id"):
                    inputs.update(
                        {"langs": (torch.ones(batch[0].shape, dtype=torch.int64) * args.lang_id).to(args.device)}
                    )

            outputs = model(**inputs)
            # model outputs are always tuple in transformers (see doc)
            loss = outputs[0]

            if args.n_gpu > 1:
                loss = loss.mean()  # mean() to average on multi-gpu parallel (not distributed) training
            if args.gradient_accumulation_steps > 1:
                loss = loss / args.gradient_accumulation_steps

            if args.fp16:
                with amp.scale_loss(loss, optimizer) as scaled_loss:
                    scaled_loss.backward()
            else:
                loss.backward()

            tr_loss += loss.item()
            if (step + 1) % args.gradient_accumulation_steps == 0:
                if args.fp16:
                    torch.nn.utils.clip_grad_norm_(amp.master_params(optimizer), args.max_grad_norm)
                else:
                    torch.nn.utils.clip_grad_norm_(model.parameters(), args.max_grad_norm)

                optimizer.step()
                scheduler.step()  # Update learning rate schedule
                model.zero_grad()
                global_step += 1

                # Log metrics
                if args.local_rank in [-1, 0] and args.logging_steps > 0 and global_step % args.logging_steps == 0:
                    # Only evaluate when single GPU otherwise metrics may not average well
                    if args.local_rank == -1 and args.evaluate_during_training:
                        results = evaluate(args, model, tokenizer)
                        for key, value in results.items():
                            tb_writer.add_scalar("eval_{}".format(key), value, global_step)
                    tb_writer.add_scalar("lr", scheduler.get_lr()[0], global_step)
                    tb_writer.add_scalar(
                        "loss",
                        (tr_loss - logging_loss) / args.logging_steps,
                        global_step,
                    )
                    logging_loss = tr_loss

                # Save model checkpoint
                if args.local_rank in [-1, 0] and args.save_steps > 0 and global_step % args.save_steps == 0:
                    output_dir = os.path.join(args.output_dir, "checkpoint-{}".format(global_step))
                    # Take care of distributed/parallel training
                    model_to_save = model.module if hasattr(model, "module") else model
                    if args.train_adapter:
                        model_to_save.save_all_adapters(output_dir)
                    else:
                        model_to_save.save_pretrained(output_dir)
                    tokenizer.save_pretrained(output_dir)

                    torch.save(args, os.path.join(output_dir, "training_args.bin"))
                    logger.info("Saving model checkpoint to %s", output_dir)

                    torch.save(optimizer.state_dict(), os.path.join(output_dir, "optimizer.pt"))
                    torch.save(scheduler.state_dict(), os.path.join(output_dir, "scheduler.pt"))
                    logger.info("Saving optimizer and scheduler states to %s", output_dir)

            if args.max_steps > 0 and global_step > args.max_steps:
                epoch_iterator.close()
                break
        if args.max_steps > 0 and global_step > args.max_steps:
            train_iterator.close()
            break

    if args.local_rank in [-1, 0]:
        tb_writer.close()

    return global_step, tr_loss / global_step


def evaluate(args, model, tokenizer, prefix=""):
    dataset, examples, features = load_and_cache_examples(args, tokenizer, evaluate=True, output_examples=True)

    if not os.path.exists(args.output_dir) and args.local_rank in [-1, 0]:
        os.makedirs(args.output_dir)

    args.eval_batch_size = args.per_gpu_eval_batch_size * max(1, args.n_gpu)

    # Note that DistributedSampler samples randomly
    eval_sampler = SequentialSampler(dataset)
    eval_dataloader = DataLoader(dataset, sampler=eval_sampler, batch_size=args.eval_batch_size)

    # multi-gpu evaluate
    if args.n_gpu > 1 and not isinstance(model, torch.nn.DataParallel):
        model = torch.nn.DataParallel(model)

    # Eval!
    logger.info("***** Running evaluation {} *****".format(prefix))
    logger.info("  Num examples = %d", len(dataset))
    logger.info("  Batch size = %d", args.eval_batch_size)

    all_results = []
    start_time = timeit.default_timer()

    for batch in tqdm(eval_dataloader, desc="Evaluating"):
        model.eval()
        batch = tuple(t.to(args.device) for t in batch)

        with torch.no_grad():
            inputs = {
                "input_ids": batch[0],
                "attention_mask": batch[1],
                "token_type_ids": batch[2],
            }

            if args.model_type in ["xlm", "roberta", "distilbert", "camembert", "bart", "longformer"]:
                del inputs["token_type_ids"]

            feature_indices = batch[3]

            # XLNet and XLM use more arguments for their predictions
            if args.model_type in ["xlnet", "xlm"]:
                inputs.update({"cls_index": batch[4], "p_mask": batch[5]})
                # for lang_id-sensitive xlm models
                if hasattr(model, "config") and hasattr(model.config, "lang2id"):
                    inputs.update(
                        {"langs": (torch.ones(batch[0].shape, dtype=torch.int64) * args.lang_id).to(args.device)}
                    )
            outputs = model(**inputs)

        for i, feature_index in enumerate(feature_indices):
            eval_feature = features[feature_index.item()]
            unique_id = int(eval_feature.unique_id)

            output = [to_list(output[i]) for output in outputs.to_tuple()]

            # Some models (XLNet, XLM) use 5 arguments for their predictions, while the other "simpler"
            # models only use two.
            if len(output) >= 5:
                start_logits = output[0]
                start_top_index = output[1]
                end_logits = output[2]
                end_top_index = output[3]
                cls_logits = output[4]

                result = SquadResult(
                    unique_id,
                    start_logits,
                    end_logits,
                    start_top_index=start_top_index,
                    end_top_index=end_top_index,
                    cls_logits=cls_logits,
                )

            else:
                start_logits, end_logits = output
                result = SquadResult(unique_id, start_logits, end_logits)

            all_results.append(result)

    evalTime = timeit.default_timer() - start_time
    logger.info(
        "  Evaluation done in total %f secs (%f sec per example)",
        evalTime,
        evalTime / len(dataset),
    )

    # Compute predictions
    output_prediction_file = os.path.join(args.output_dir, "predictions_{}.json".format(prefix))
    output_nbest_file = os.path.join(args.output_dir, "nbest_predictions_{}.json".format(prefix))

    if args.version_2_with_negative:
        output_null_log_odds_file = os.path.join(args.output_dir, "null_odds_{}.json".format(prefix))
    else:
        output_null_log_odds_file = None

    # XLNet and XLM use a more complex post-processing procedure
    if args.model_type in ["xlnet", "xlm"]:
        start_n_top = model.config.start_n_top if hasattr(model, "config") else model.module.config.start_n_top
        end_n_top = model.config.end_n_top if hasattr(model, "config") else model.module.config.end_n_top

        predictions = compute_predictions_log_probs(
            examples,
            features,
            all_results,
            args.n_best_size,
            args.max_answer_length,
            output_prediction_file,
            output_nbest_file,
            output_null_log_odds_file,
            start_n_top,
            end_n_top,
            args.version_2_with_negative,
            tokenizer,
            args.verbose_logging,
        )
    else:
        predictions = compute_predictions_logits(
            examples,
            features,
            all_results,
            args.n_best_size,
            args.max_answer_length,
            args.do_lower_case,
            output_prediction_file,
            output_nbest_file,
            output_null_log_odds_file,
            args.verbose_logging,
            args.version_2_with_negative,
            args.null_score_diff_threshold,
            tokenizer,
        )

    # Compute the F1 and exact scores.
    results = squad_evaluate(examples, predictions)
    return results


def load_and_cache_examples(args, tokenizer, evaluate=False, output_examples=False):
    if args.local_rank not in [-1, 0] and not evaluate:
        # Make sure only the first process in distributed training process the dataset,
        # and the others will use the cache
        torch.distributed.barrier()

    # Load data features from cache or dataset file
    input_dir = args.data_dir if args.data_dir else "."
    cached_features_file = os.path.join(
        input_dir,
        "cached_{}_{}_{}".format(
            "dev" if evaluate else "train",
            list(filter(None, args.model_name_or_path.split("/"))).pop(),
            str(args.max_seq_length),
        ),
    )

    # Init features and dataset from cache if it exists
    if os.path.exists(cached_features_file) and not args.overwrite_cache:
        logger.info("Loading features from cached file %s", cached_features_file)
        features_and_dataset = torch.load(cached_features_file)
        features, dataset, examples = (
            features_and_dataset["features"],
            features_and_dataset["dataset"],
            features_and_dataset["examples"],
        )
    else:
        logger.info("Creating features from dataset file at %s", input_dir)

        if not args.data_dir and ((evaluate and not args.predict_file) or (not evaluate and not args.train_file)):
            try:
                import tensorflow_datasets as tfds
            except ImportError:
                raise ImportError("If not data_dir is specified, tensorflow_datasets needs to be installed.")

            if args.version_2_with_negative:
                logger.warn("tensorflow_datasets does not handle version 2 of SQuAD.")

            tfds_examples = tfds.load("squad")
            examples = SquadV1Processor().get_examples_from_dataset(tfds_examples, evaluate=evaluate)
        else:
            processor = SquadV2Processor() if args.version_2_with_negative else SquadV1Processor()
            if evaluate:
                examples = processor.get_dev_examples(args.data_dir, filename=args.predict_file)
            else:
                examples = processor.get_train_examples(args.data_dir, filename=args.train_file)

        features, dataset = squad_convert_examples_to_features(
            examples=examples,
            tokenizer=tokenizer,
            max_seq_length=args.max_seq_length,
            doc_stride=args.doc_stride,
            max_query_length=args.max_query_length,
            is_training=not evaluate,
            return_dataset="pt",
            threads=args.threads,
        )

        if args.local_rank in [-1, 0]:
            logger.info("Saving features into cached file %s", cached_features_file)
            torch.save(
                {"features": features, "dataset": dataset, "examples": examples},
                cached_features_file,
            )

    if args.local_rank == 0 and not evaluate:
        # Make sure only the first process in distributed training process the dataset, and the others
        #  will use the cache
        torch.distributed.barrier()

    if output_examples:
        return dataset, examples, features
    return dataset


def main():
    parser = argparse.ArgumentParser()

    # Required parameters
    parser.add_argument(
        "--model_type",
        default=None,
        type=str,
        required=True,
        help="Model type selected in the list: " + ", ".join(MODEL_TYPES),
    )
    parser.add_argument(
        "--model_name_or_path",
        default=None,
        type=str,
        required=True,
        help="Path to pretrained model or model identifier from huggingface.co/models",
    )
    parser.add_argument(
        "--output_dir",
        default=None,
        type=str,
        required=True,
        help="The output directory where the model checkpoints and predictions will be written.",
    )

    # Other parameters
    parser.add_argument(
        "--data_dir",
        default=None,
        type=str,
        help="The input data dir. Should contain the .json files for the task."
        + "If no data dir or train/predict files are specified, will run with tensorflow_datasets.",
    )
    parser.add_argument(
        "--train_file",
        default=None,
        type=str,
        help="The input training file. If a data dir is specified, will look for the file there"
        + "If no data dir or train/predict files are specified, will run with tensorflow_datasets.",
    )
    parser.add_argument(
        "--predict_file",
        default=None,
        type=str,
        help="The input evaluation file. If a data dir is specified, will look for the file there"
        + "If no data dir or train/predict files are specified, will run with tensorflow_datasets.",
    )
    parser.add_argument(
        "--config_name",
        default="",
        type=str,
        help="Pretrained config name or path if not the same as model_name",
    )
    parser.add_argument(
        "--tokenizer_name",
        default="",
        type=str,
        help="Pretrained tokenizer name or path if not the same as model_name",
    )
    parser.add_argument(
        "--cache_dir",
        default="",
        type=str,
        help="Where do you want to store the pre-trained models downloaded from huggingface.co",
    )

    parser.add_argument(
        "--version_2_with_negative",
        action="store_true",
        help="If true, the SQuAD examples contain some that do not have an answer.",
    )
    parser.add_argument(
        "--null_score_diff_threshold",
        type=float,
        default=0.0,
        help="If null_score - best_non_null is greater than the threshold predict null.",
    )

    parser.add_argument(
        "--max_seq_length",
        default=384,
        type=int,
        help="The maximum total input sequence length after WordPiece tokenization. Sequences "
        "longer than this will be truncated, and sequences shorter than this will be padded.",
    )
    parser.add_argument(
        "--doc_stride",
        default=128,
        type=int,
        help="When splitting up a long document into chunks, how much stride to take between chunks.",
    )
    parser.add_argument(
        "--max_query_length",
        default=64,
        type=int,
        help="The maximum number of tokens for the question. Questions longer than this will "
        "be truncated to this length.",
    )
    parser.add_argument("--do_train", action="store_true", help="Whether to run training.")
    parser.add_argument("--do_eval", action="store_true", help="Whether to run eval on the dev set.")
    parser.add_argument(
        "--evaluate_during_training",
        action="store_true",
        help="Run evaluation during training at each logging step.",
    )
    parser.add_argument(
        "--do_lower_case",
        action="store_true",
        help="Set this flag if you are using an uncased model.",
    )

    parser.add_argument(
        "--per_gpu_train_batch_size",
        default=8,
        type=int,
        help="Batch size per GPU/CPU for training.",
    )
    parser.add_argument(
        "--per_gpu_eval_batch_size",
        default=8,
        type=int,
        help="Batch size per GPU/CPU for evaluation.",
    )
    parser.add_argument(
        "--learning_rate",
        default=5e-5,
        type=float,
        help="The initial learning rate for Adam.",
    )
    parser.add_argument(
        "--gradient_accumulation_steps",
        type=int,
        default=1,
        help="Number of updates steps to accumulate before performing a backward/update pass.",
    )
    parser.add_argument("--weight_decay", default=0.0, type=float, help="Weight decay if we apply some.")
    parser.add_argument("--adam_epsilon", default=1e-8, type=float, help="Epsilon for Adam optimizer.")
    parser.add_argument("--max_grad_norm", default=1.0, type=float, help="Max gradient norm.")
    parser.add_argument(
        "--num_train_epochs",
        default=3.0,
        type=float,
        help="Total number of training epochs to perform.",
    )
    parser.add_argument(
        "--max_steps",
        default=-1,
        type=int,
        help="If > 0: set total number of training steps to perform. Override num_train_epochs.",
    )
    parser.add_argument("--warmup_steps", default=0, type=int, help="Linear warmup over warmup_steps.")
    parser.add_argument(
        "--n_best_size",
        default=20,
        type=int,
        help="The total number of n-best predictions to generate in the nbest_predictions.json output file.",
    )
    parser.add_argument(
        "--max_answer_length",
        default=30,
        type=int,
        help="The maximum length of an answer that can be generated. This is needed because the start "
        "and end predictions are not conditioned on one another.",
    )
    parser.add_argument(
        "--verbose_logging",
        action="store_true",
        help="If true, all of the warnings related to data processing will be printed. "
        "A number of warnings are expected for a normal SQuAD evaluation.",
    )
    parser.add_argument(
        "--lang_id",
        default=0,
        type=int,
        help="language id of input for language-specific xlm models "
        "(see tokenization_xlm.PRETRAINED_INIT_CONFIGURATION)",
    )

    parser.add_argument("--logging_steps", type=int, default=500, help="Log every X updates steps.")
    parser.add_argument(
        "--save_steps",
        type=int,
        default=500,
        help="Save checkpoint every X updates steps.",
    )
    parser.add_argument(
        "--eval_all_checkpoints",
        action="store_true",
        help="Evaluate all checkpoints starting with the same prefix as model_name ending and ending with step number",
    )
    parser.add_argument("--no_cuda", action="store_true", help="Whether not to use CUDA when available")
    parser.add_argument(
        "--overwrite_output_dir",
        action="store_true",
        help="Overwrite the content of the output directory",
    )
    parser.add_argument(
        "--overwrite_cache",
        action="store_true",
        help="Overwrite the cached training and evaluation sets",
    )
    parser.add_argument("--seed", type=int, default=42, help="random seed for initialization")

    parser.add_argument(
        "--local_rank",
        type=int,
        default=-1,
        help="local_rank for distributed training on gpus",
    )
    parser.add_argument(
        "--fp16",
        action="store_true",
        help="Whether to use 16-bit (mixed) precision (through NVIDIA apex) instead of 32-bit",
    )
    parser.add_argument(
        "--fp16_opt_level",
        type=str,
        default="O1",
        help="For fp16: Apex AMP optimization level selected in ['O0', 'O1', 'O2', and 'O3']."
        "See details at https://nvidia.github.io/apex/amp.html",
    )
    parser.add_argument("--server_ip", type=str, default="", help="Can be used for distant debugging.")
    parser.add_argument("--server_port", type=str, default="", help="Can be used for distant debugging.")

    parser.add_argument(
        "--threads",
        type=int,
        default=1,
        help="multiple threads for converting example to features",
    )

    parser.add_argument(
        "--train_adapter",
        action="store_true",
        default=False,
        help="Train a text task adapter instead of the full model",
    )
    parser.add_argument(
        "--load_adapter",
        type=str,
        default="",
        help="Pre-trained adapter module to be loaded from Hub.",
    )
    parser.add_argument(
        "--load_lang_adapter",
        type=str,
        default=None,
        help="Pre-trained language adapter module to be loaded from Hub.",
    )
    parser.add_argument(
        "--language",
        type=str,
        default=None,
        help="The training language, e.g. 'en' for English.",
    )
    parser.add_argument(
        "--adapter_config",
        type=str,
        default="pfeiffer",
        help="Adapter configuration. Either an identifier or a path to a file.",
    )
    parser.add_argument(
        "--adapter_non_linearity",
        type=str,
        default=None,
        help="Override the non-linearity of the adapter configuration.",
    )
    parser.add_argument(
        "--adapter_reduction_factor",
        type=int,
        default=None,
        help="Override the reduction factor of the adapter configuration.",
    )
    parser.add_argument(
        "--lang_adapter_config",
        type=str,
        default=None,
        help="Language adapter configuration. Either an identifier or a path to a file.",
    )
    parser.add_argument(
        "--lang_adapter_non_linearity",
        type=str,
        default=None,
        help="Override the non-linearity of the language adapter configuration.",
    )
    parser.add_argument(
        "--lang_adapter_reduction_factor",
        type=int,
        default=None,
        help="Override the reduction factor of the language adapter configuration.",
    )
    args = parser.parse_args()

    if args.doc_stride >= args.max_seq_length - args.max_query_length:
        logger.warning(
            "WARNING - You've set a doc stride which may be superior to the document length in some "
            "examples. This could result in errors when building features from the examples. Please reduce the doc "
            "stride or increase the maximum length to ensure the features are correctly built."
        )

    if (
        os.path.exists(args.output_dir)
        and os.listdir(args.output_dir)
        and args.do_train
        and not args.overwrite_output_dir
    ):
        raise ValueError(
            "Output directory ({}) already exists and is not empty. Use --overwrite_output_dir to overcome.".format(
                args.output_dir
            )
        )

    # Setup distant debugging if needed
    if args.server_ip and args.server_port:
        # Distant debugging - see https://code.visualstudio.com/docs/python/debugging#_attach-to-a-local-script
        import ptvsd

        print("Waiting for debugger attach")
        ptvsd.enable_attach(address=(args.server_ip, args.server_port), redirect_output=True)
        ptvsd.wait_for_attach()

    # Setup CUDA, GPU & distributed training
    if args.local_rank == -1 or args.no_cuda:
        device = torch.device("cuda" if torch.cuda.is_available() and not args.no_cuda else "cpu")
        args.n_gpu = 0 if args.no_cuda else torch.cuda.device_count()
    else:  # Initializes the distributed backend which will take care of sychronizing nodes/GPUs
        torch.cuda.set_device(args.local_rank)
        device = torch.device("cuda", args.local_rank)
        torch.distributed.init_process_group(backend="nccl")
        args.n_gpu = 1
    args.device = device

    # Setup logging
    logging.basicConfig(
        format="%(asctime)s - %(levelname)s - %(name)s -   %(message)s",
        datefmt="%m/%d/%Y %H:%M:%S",
        level=logging.INFO if args.local_rank in [-1, 0] else logging.WARN,
    )
    logger.warning(
        "Process rank: %s, device: %s, n_gpu: %s, distributed training: %s, 16-bits training: %s",
        args.local_rank,
        device,
        args.n_gpu,
        bool(args.local_rank != -1),
        args.fp16,
    )
    # Set the verbosity to info of the Transformers logger (on main process only):
    if is_main_process(args.local_rank):
        transformers.utils.logging.set_verbosity_info()
        transformers.utils.logging.enable_default_handler()
        transformers.utils.logging.enable_explicit_format()
    # Set seed
    set_seed(args)

    # Load pretrained model and tokenizer
    if args.local_rank not in [-1, 0]:
        # Make sure only the first process in distributed training will download model & vocab
        torch.distributed.barrier()

    args.model_type = args.model_type.lower()
    config = AutoConfig.from_pretrained(
        args.config_name if args.config_name else args.model_name_or_path,
        cache_dir=args.cache_dir if args.cache_dir else None,
    )
    tokenizer = AutoTokenizer.from_pretrained(
        args.tokenizer_name if args.tokenizer_name else args.model_name_or_path,
        do_lower_case=args.do_lower_case,
        cache_dir=args.cache_dir if args.cache_dir else None,
        use_fast=False,  # SquadDataset is not compatible with Fast tokenizers which have a smarter overflow handeling
    )
    model = AutoModelForQuestionAnswering.from_pretrained(
        args.model_name_or_path,
        from_tf=bool(".ckpt" in args.model_name_or_path),
        config=config,
        cache_dir=args.cache_dir if args.cache_dir else None,
    )

    # Setup adapters
    if args.train_adapter:
        task_name = "squad2" if args.version_2_with_negative else "squad1"
        # check if adapter already exists, otherwise add it
        if task_name not in model.config.adapters:
            # resolve the adapter config
            adapter_config = AdapterConfig.load(
                args.adapter_config,
                non_linearity=args.adapter_non_linearity,
                reduction_factor=args.adapter_reduction_factor,
            )
            # load a pre-trained from Hub if specified
            if args.load_adapter:
                model.load_adapter(
                    args.load_adapter,
                    AdapterType.text_task,
                    config=adapter_config,
                    load_as=task_name,
                )
            # otherwise, add a fresh adapter
            else:
                model.add_adapter(task_name, config=adapter_config)
        # optionally load a pre-trained language adapter
        if args.load_lang_adapter:
            # resolve the language adapter config
            lang_adapter_config = AdapterConfig.load(
                args.lang_adapter_config,
                non_linearity=args.lang_adapter_non_linearity,
                reduction_factor=args.lang_adapter_reduction_factor,
            )
            # load the language adapter from Hub
            lang_adapter_name = model.load_adapter(
                args.load_lang_adapter,
                AdapterType.text_lang,
                config=lang_adapter_config,
                load_as=args.language,
            )
        else:
            lang_adapter_name = None
        # Freeze all model weights except of those of this adapter
        model.train_adapter([task_name])
        # Set the adapters to be used in every forward pass
        if lang_adapter_name:
            model.set_active_adapters([lang_adapter_name, task_name])
        else:
            model.set_active_adapters([task_name])

    if args.local_rank == 0:
        # Make sure only the first process in distributed training will download model & vocab
        torch.distributed.barrier()

    model.to(args.device)

    logger.info("Training/evaluation parameters %s", args)

    # Before we do anything with models, we want to ensure that we get fp16 execution of torch.einsum if
    # args.fp16 is set.Otherwise it'll default to "promote" mode, and we'll get fp32 operations.
    # Note that running `--fp16_opt_level="O2"` will remove the need for this code, but it is still valid.
    if args.fp16:
        try:
            import apex

            apex.amp.register_half_function(torch, "einsum")
        except ImportError:
            raise ImportError("Please install apex from https://www.github.com/nvidia/apex to use fp16 training.")

    # Training
    if args.do_train:
        train_dataset = load_and_cache_examples(args, tokenizer, evaluate=False, output_examples=False)
        global_step, tr_loss = train(args, train_dataset, model, tokenizer)
        logger.info(" global_step = %s, average loss = %s", global_step, tr_loss)

    # Save the trained model and the tokenizer
    if args.do_train and (args.local_rank == -1 or torch.distributed.get_rank() == 0):
        logger.info("Saving model checkpoint to %s", args.output_dir)
        # Save a trained model, configuration and tokenizer using `save_pretrained()`.
        # They can then be reloaded using `from_pretrained()`
        # Take care of distributed/parallel training
        model_to_save = model.module if hasattr(model, "module") else model
        if args.train_adapter:
            model_to_save.save_all_adapters(args.output_dir)
        else:
            model_to_save.save_pretrained(args.output_dir)
        tokenizer.save_pretrained(args.output_dir)

        # Good practice: save your training arguments together with the trained model
        torch.save(args, os.path.join(args.output_dir, "training_args.bin"))

        # Load a trained model and vocabulary that you have fine-tuned
<<<<<<< HEAD
        if not args.train_adapter:
            model = AutoModelForQuestionAnswering.from_pretrained(args.output_dir)  # , force_download=True)
            model.to(args.device)
=======
        model = AutoModelForQuestionAnswering.from_pretrained(args.output_dir)  # , force_download=True)

        # SquadDataset is not compatible with Fast tokenizers which have a smarter overflow handeling
        # So we use use_fast=False here for now until Fast-tokenizer-compatible-examples are out
        tokenizer = AutoTokenizer.from_pretrained(args.output_dir, do_lower_case=args.do_lower_case, use_fast=False)
        model.to(args.device)
>>>>>>> c781171d

    # Evaluation - we can ask to evaluate all the checkpoints (sub-directories) in a directory
    results = {}
    if args.do_eval and args.local_rank in [-1, 0]:
        if args.do_train:
            logger.info("Loading checkpoints saved during training for evaluation")
            checkpoints = [args.output_dir]
            if args.eval_all_checkpoints:
                if args.train_adapter:
                    checkpoints = set(
                        os.path.dirname(os.path.dirname(c))
                        for c in sorted(
                            glob.glob(
                                args.output_dir + "/**/" + "pytorch_adapter.bin",
                                recursive=True,
                            )
                        )
                    )
                else:
                    checkpoints = list(
                        os.path.dirname(c)
                        for c in sorted(glob.glob(args.output_dir + "/**/" + WEIGHTS_NAME, recursive=True))
                    )
                logging.getLogger("transformers.modeling_utils").setLevel(logging.WARN)  # Reduce model loading logs
        else:
            logger.info("Loading checkpoint %s for evaluation", args.model_name_or_path)
            checkpoints = [args.model_name_or_path]

        logger.info("Evaluate the following checkpoints: %s", checkpoints)

        for checkpoint in checkpoints:
            # Reload the adapters / model
            global_step = checkpoint.split("-")[-1] if len(checkpoints) > 1 and "-" in checkpoint else ""
            if args.train_adapter:
                model.load_adapter(
                    os.path.join(checkpoint, task_name) if args.do_train else args.load_task_adapter,
                    AdapterType.text_task,
                    load_as=task_name,
                )
                if args.language:
                    lang_adapter_name = model.load_adapter(
                        os.path.join(checkpoint, args.language) if args.do_train else args.load_lang_adapter,
                        AdapterType.text_lang,
                        load_as=args.language,
                    )
                else:
                    lang_adapter_name = None
                if lang_adapter_name:
                    model.set_active_adapters([lang_adapter_name, task_name])
                else:
                    model.set_active_adapters([task_name])
            else:
                model = AutoModelForQuestionAnswering.from_pretrained(checkpoint)  # , force_download=True)
                model.to(args.device)

            # Evaluate
            result = evaluate(args, model, tokenizer, prefix=global_step)

            result = dict((k + ("_{}".format(global_step) if global_step else ""), v) for k, v in result.items())
            results.update(result)

    logger.info("Results: {}".format(results))
    with open(os.path.join(args.output_dir, "results.txt"), "w") as f:
        for key, value in results.items():
            f.write("%s = %s\n" % (key, value))
    return results


if __name__ == "__main__":
    main()<|MERGE_RESOLUTION|>--- conflicted
+++ resolved
@@ -965,18 +965,12 @@
         torch.save(args, os.path.join(args.output_dir, "training_args.bin"))
 
         # Load a trained model and vocabulary that you have fine-tuned
-<<<<<<< HEAD
         if not args.train_adapter:
             model = AutoModelForQuestionAnswering.from_pretrained(args.output_dir)  # , force_download=True)
             model.to(args.device)
-=======
-        model = AutoModelForQuestionAnswering.from_pretrained(args.output_dir)  # , force_download=True)
-
         # SquadDataset is not compatible with Fast tokenizers which have a smarter overflow handeling
         # So we use use_fast=False here for now until Fast-tokenizer-compatible-examples are out
         tokenizer = AutoTokenizer.from_pretrained(args.output_dir, do_lower_case=args.do_lower_case, use_fast=False)
-        model.to(args.device)
->>>>>>> c781171d
 
     # Evaluation - we can ask to evaluate all the checkpoints (sub-directories) in a directory
     results = {}
