--- conflicted
+++ resolved
@@ -1,12 +1,7 @@
 # Examples
 
-<<<<<<< HEAD
 Version 2.9 of `transformers` introduces a new [`Trainer`](https://github.com/adapter-hub/adapter-transformers/blob/master/src/transformers/trainer.py) class for PyTorch, and its equivalent [`TFTrainer`](https://github.com/adapter-hub/adapter-transformers/blob/master/src/transformers/trainer_tf.py) for TF 2.
-Running the examples requires PyTorch 1.3.1+ or TensorFlow 2.1+.
-=======
-Version 2.9 of 🤗 Transformers introduces a new [`Trainer`](https://github.com/huggingface/transformers/blob/master/src/transformers/trainer.py) class for PyTorch, and its equivalent [`TFTrainer`](https://github.com/huggingface/transformers/blob/master/src/transformers/trainer_tf.py) for TF 2.
 Running the examples requires PyTorch 1.3.1+ or TensorFlow 2.2+.
->>>>>>> 1ba08dc2
 
 Here is the list of all our examples:
 - **grouped by task** (all official examples work for multiple models)
@@ -23,31 +18,17 @@
 
 | Task | Example datasets | Adapter support (pytorch) | Trainer support | TFTrainer support | pytorch-lightning
 |---|---|:---:|:---:|:---:|:---:|
-<<<<<<< HEAD
 | [**`language-modeling`**](https://github.com/adapter-hub/adapter-transformers/tree/master/examples/language-modeling)       | Raw text        | ✅ | ✅ | -  | -  
 | [**`text-classification`**](https://github.com/adapter-hub/adapter-transformers/tree/master/examples/text-classification)   | GLUE, XNLI      | ✅ | ✅ | ✅ | ✅ 
 | [**`token-classification`**](https://github.com/adapter-hub/adapter-transformers/tree/master/examples/token-classification) | CoNLL NER       | ✅ | ✅ | ✅ | ✅ 
 | [**`multiple-choice`**](https://github.com/adapter-hub/adapter-transformers/tree/master/examples/multiple-choice)           | SWAG, RACE, ARC | ✅ | ✅ | ✅ | - 
-| [**`question-answering`**](https://github.com/adapter-hub/adapter-transformers/tree/master/examples/question-answering)     | SQuAD           | ✅ | -  | ✅ | - 
+| [**`question-answering`**](https://github.com/adapter-hub/adapter-transformers/tree/master/examples/question-answering)     | SQuAD           | ✅ | ✅ | ✅ | - 
 | [**`text-generation`**](https://github.com/adapter-hub/adapter-transformers/tree/master/examples/text-generation)     | -           | n/a | n/a  | n/a | n/a 
-| [**`distillation`**](https://github.com/adapter-hub/adapter-transformers/tree/master/examples/distillation)       | All               | - | -  | -  | - 
-| [**`summarization`**](https://github.com/adapter-hub/adapter-transformers/tree/master/examples/summarization)     | CNN/Daily Mail    | - | -  | -  | ✅ 
-| [**`translation`**](https://github.com/adapter-hub/adapter-transformers/tree/master/examples/translation)         | WMT               | - | -  | -  | ✅ 
-| [**`bertology`**](https://github.com/adapter-hub/adapter-transformers/tree/master/examples/bertology)             | -                 | - | -  | -  | - 
-| [**`adversarial`**](https://github.com/adapter-hub/adapter-transformers/tree/master/examples/adversarial)         | HANS              | - | ✅ | -  | - 
-=======
-| [**`language-modeling`**](https://github.com/huggingface/transformers/tree/master/examples/language-modeling)       | Raw text        | ✅ | -  | -  | [![Open In Colab](https://colab.research.google.com/assets/colab-badge.svg)](https://colab.research.google.com/github/huggingface/blog/blob/master/notebooks/01_how_to_train.ipynb)
-| [**`text-classification`**](https://github.com/huggingface/transformers/tree/master/examples/text-classification)   | GLUE, XNLI      | ✅ | ✅ | ✅ | [![Open In Colab](https://colab.research.google.com/assets/colab-badge.svg)](https://colab.research.google.com/github/huggingface/blog/blob/master/notebooks/trainer/01_text_classification.ipynb)
-| [**`token-classification`**](https://github.com/huggingface/transformers/tree/master/examples/token-classification) | CoNLL NER       | ✅ | ✅ | ✅ | -
-| [**`multiple-choice`**](https://github.com/huggingface/transformers/tree/master/examples/multiple-choice)           | SWAG, RACE, ARC | ✅ | ✅ | -  | [![Open In Colab](https://colab.research.google.com/assets/colab-badge.svg)](https://colab.research.google.com/github/ViktorAlm/notebooks/blob/master/MPC_GPU_Demo_for_TF_and_PT.ipynb)
-| [**`question-answering`**](https://github.com/huggingface/transformers/tree/master/examples/question-answering)     | SQuAD           | ✅ | ✅ | -  | -
-| [**`text-generation`**](https://github.com/huggingface/transformers/tree/master/examples/text-generation)           | -               | n/a | n/a | n/a | [![Open In Colab](https://colab.research.google.com/assets/colab-badge.svg)](https://colab.research.google.com/github/huggingface/blog/blob/master/notebooks/02_how_to_generate.ipynb)
-| [**`distillation`**](https://github.com/huggingface/transformers/tree/master/examples/distillation)                 | All             | - | -  | -  | -
-| [**`summarization`**](https://github.com/huggingface/transformers/tree/master/examples/seq2seq)                     | CNN/Daily Mail  | ✅  | -  | ✅  | -
-| [**`translation`**](https://github.com/huggingface/transformers/tree/master/examples/seq2seq)                       | WMT             | ✅  | -  | ✅  | -
-| [**`bertology`**](https://github.com/huggingface/transformers/tree/master/examples/bertology)                       | -               | - | -  | -  | -
-| [**`adversarial`**](https://github.com/huggingface/transformers/tree/master/examples/adversarial)                   | HANS            | ✅ | -  | -  | -
->>>>>>> 1ba08dc2
+| [**`distillation`**](https://github.com/huggingface/transformers/tree/master/examples/distillation)                 | All             | - | - | -  | -  | -
+| [**`summarization`**](https://github.com/huggingface/transformers/tree/master/examples/seq2seq)                     | CNN/Daily Mail  | - | ✅  | -  | ✅  | -
+| [**`translation`**](https://github.com/huggingface/transformers/tree/master/examples/seq2seq)                       | WMT             | - | ✅  | -  | ✅  | -
+| [**`bertology`**](https://github.com/huggingface/transformers/tree/master/examples/bertology)                       | -               | - | - | -  | -  | -
+| [**`adversarial`**](https://github.com/huggingface/transformers/tree/master/examples/adversarial)                   | HANS            | - | ✅ | -  | -  | -
 
 
 <br>
