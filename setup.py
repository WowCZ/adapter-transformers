"""
Simple check list from AllenNLP repo: https://github.com/allenai/allennlp/blob/master/setup.py

To create the package for pypi.

1. Change the version in __init__.py, setup.py as well as docs/source/conf.py. Remove the master from the links in
   the new models of the README:
   (https://huggingface.co/transformers/master/model_doc/ -> https://huggingface.co/transformers/model_doc/)
   then run `make fix-copies` to fix the index of the documentation.

2. Unpin specific versions from setup.py that use a git install.

2. Commit these changes with the message: "Release: VERSION"

3. Add a tag in git to mark the release: "git tag VERSION -m'Adds tag VERSION for pypi' "
   Push the tag to git: git push --tags origin master

4. Build both the sources and the wheel. Do not change anything in setup.py between
   creating the wheel and the source distribution (obviously).

   For the wheel, run: "python setup.py bdist_wheel" in the top level directory.
   (this will build a wheel for the python version you use to build it).

   For the sources, run: "python setup.py sdist"
   You should now have a /dist directory with both .whl and .tar.gz source versions.

5. Check that everything looks correct by uploading the package to the pypi test server:

   twine upload dist/* -r pypitest
   (pypi suggest using twine as other methods upload files via plaintext.)
   You may have to specify the repository url, use the following command then:
   twine upload dist/* -r pypitest --repository-url=https://test.pypi.org/legacy/

   Check that you can install it in a virtualenv by running:
   pip install -i https://testpypi.python.org/pypi transformers

6. Upload the final version to actual pypi:
   twine upload dist/* -r pypi

7. Copy the release notes from RELEASE.md to the tag in github once everything is looking hunky-dory.

8. Add the release version to docs/source/_static/js/custom.js and .circleci/deploy.sh

9. Update README.md to redirect to correct documentation.
"""

import os
import shutil
from pathlib import Path

from setuptools import find_packages, setup


# Remove stale transformers.egg-info directory to avoid https://github.com/pypa/pip/issues/5466
stale_egg_info = Path(__file__).parent / "transformers.egg-info"
if stale_egg_info.exists():
    print(
        (
            "Warning: {} exists.\n\n"
            "If you recently updated transformers to 3.0 or later, this is expected,\n"
            "but it may prevent transformers from installing in editable mode.\n\n"
            "This directory is automatically generated by Python's packaging tools.\n"
            "I will remove it now.\n\n"
            "See https://github.com/pypa/pip/issues/5466 for details.\n"
        ).format(stale_egg_info)
    )
    shutil.rmtree(stale_egg_info)


extras = {}

extras["ja"] = ["fugashi>=1.0", "ipadic>=1.0.0,<2.0", "unidic_lite>=1.0.7", "unidic>=1.0.2"]
extras["sklearn"] = ["scikit-learn"]

# keras2onnx and onnxconverter-common version is specific through a commit until 1.7.0 lands on pypi
extras["tf"] = [
    "tensorflow>=2.0",
    "onnxconverter-common",
    "keras2onnx"
    # "onnxconverter-common @ git+git://github.com/microsoft/onnxconverter-common.git@f64ca15989b6dc95a1f3507ff6e4c395ba12dff5#egg=onnxconverter-common",
    # "keras2onnx @ git+git://github.com/onnx/keras-onnx.git@cbdc75cb950b16db7f0a67be96a278f8d2953b48#egg=keras2onnx",
]
extras["tf-cpu"] = [
    "tensorflow-cpu>=2.0",
    "onnxconverter-common",
    "keras2onnx"
    # "onnxconverter-common @ git+git://github.com/microsoft/onnxconverter-common.git@f64ca15989b6dc95a1f3507ff6e4c395ba12dff5#egg=onnxconverter-common",
    # "keras2onnx @ git+git://github.com/onnx/keras-onnx.git@cbdc75cb950b16db7f0a67be96a278f8d2953b48#egg=keras2onnx",
]
extras["torch"] = ["torch>=1.0"]

if os.name == "nt":  # windows
    extras["retrieval"] = ["datasets"] # faiss is not supported on windows
    extras["flax"] = [] # jax is not supported on windows
else:
    extras["retrieval"] = ["faiss-cpu", "datasets"]
    extras["flax"] = ["jaxlib==0.1.55", "jax>=0.2.0", "flax==0.2.2"]

extras["tokenizers"] = ["tokenizers==0.9.2"]
extras["onnxruntime"] = ["onnxruntime>=1.4.0", "onnxruntime-tools>=1.4.2"]

extras["serving"] = ["pydantic", "uvicorn", "fastapi", "starlette"]

extras["sentencepiece"] = ["sentencepiece==0.1.91"]
extras["retrieval"] = ["faiss-cpu", "datasets"]
extras["testing"] = ["pytest", "pytest-xdist", "timeout-decorator", "parameterized", "psutil", "pytest-subtests"] + extras["retrieval"]
# sphinx-rtd-theme==0.5.0 introduced big changes in the style.
extras["docs"] = ["recommonmark", "sphinx==3.2.1", "sphinx-markdown-tables", "sphinx-rtd-theme==0.4.3", "sphinx-copybutton"]
extras["quality"] = ["black >= 20.8b1", "isort >= 5.5.4", "flake8 >= 3.8.3"]


extras["all"] = extras["tf"] + extras["torch"] + extras["flax"] + extras["sentencepiece"] + extras["tokenizers"]

extras["dev"] = extras["all"] + extras["testing"] + extras["quality"] + extras["ja"] + extras["docs"] + extras["sklearn"]


setup(
<<<<<<< HEAD
    name="adapter-transformers",
    version="1.0.1",
    author="Jonas Pfeiffer, Andreas Rücklé, Clifton Poth, based on work by Thomas Wolf, Lysandre Debut, Victor Sanh, Julien Chaumond, Sam Shleifer, Patrick von Platen, Google AI Language Team Authors, Open AI team Authors, Facebook AI Authors, Carnegie Mellon University Authors",
    author_email="pfeiffer@ukp.tu-darmstadt.de",
    description="A friendly fork of Huggingface's Transformers, adding Adapters to PyTorch language models",
=======
    name="transformers",
    version="3.5.1",
    author="Thomas Wolf, Lysandre Debut, Victor Sanh, Julien Chaumond, Sam Shleifer, Patrick von Platen, Sylvain Gugger, Google AI Language Team Authors, Open AI team Authors, Facebook AI Authors, Carnegie Mellon University Authors",
    author_email="thomas@huggingface.co",
    description="State-of-the-art Natural Language Processing for TensorFlow 2.0 and PyTorch",
>>>>>>> d5b3e56d
    long_description=open("README.md", "r", encoding="utf-8").read(),
    long_description_content_type="text/markdown",
    keywords="NLP deep learning transformer pytorch BERT adapters",
    license="Apache",
    url="https://github.com/adapter-hub/adapter-transformers",
    package_dir={"": "src"},
    packages=find_packages("src"),
    install_requires=[
        "numpy",
        "tokenizers == 0.9.3",
        # dataclasses for Python versions that don't have it
        "dataclasses;python_version<'3.7'",
        # utilities from PyPA to e.g. compare versions
        "packaging",
        # filesystem locks e.g. to prevent parallel downloads
        "filelock",
        # for downloading models over HTTPS
        "requests",
        # progress bars in model download and training scripts
        "tqdm >= 4.27",
        # for OpenAI GPT
        "regex != 2019.12.17",
        # for SentencePiece models
        "sentencepiece == 0.1.91",
        "protobuf",
        # for XLM
        "sacremoses",
    ],
    extras_require=extras,
    entry_points={"console_scripts": ["transformers-cli=transformers.commands.transformers_cli:main"]},
    python_requires=">=3.6.0",
    classifiers=[
        "Development Status :: 5 - Production/Stable",
        "Intended Audience :: Developers",
        "Intended Audience :: Education",
        "Intended Audience :: Science/Research",
        "License :: OSI Approved :: Apache Software License",
        "Operating System :: OS Independent",
        "Programming Language :: Python :: 3",
        "Programming Language :: Python :: 3.6",
        "Programming Language :: Python :: 3.7",
        "Topic :: Scientific/Engineering :: Artificial Intelligence",
    ],
)<|MERGE_RESOLUTION|>--- conflicted
+++ resolved
@@ -115,19 +115,11 @@
 
 
 setup(
-<<<<<<< HEAD
     name="adapter-transformers",
     version="1.0.1",
     author="Jonas Pfeiffer, Andreas Rücklé, Clifton Poth, based on work by Thomas Wolf, Lysandre Debut, Victor Sanh, Julien Chaumond, Sam Shleifer, Patrick von Platen, Google AI Language Team Authors, Open AI team Authors, Facebook AI Authors, Carnegie Mellon University Authors",
     author_email="pfeiffer@ukp.tu-darmstadt.de",
     description="A friendly fork of Huggingface's Transformers, adding Adapters to PyTorch language models",
-=======
-    name="transformers",
-    version="3.5.1",
-    author="Thomas Wolf, Lysandre Debut, Victor Sanh, Julien Chaumond, Sam Shleifer, Patrick von Platen, Sylvain Gugger, Google AI Language Team Authors, Open AI team Authors, Facebook AI Authors, Carnegie Mellon University Authors",
-    author_email="thomas@huggingface.co",
-    description="State-of-the-art Natural Language Processing for TensorFlow 2.0 and PyTorch",
->>>>>>> d5b3e56d
     long_description=open("README.md", "r", encoding="utf-8").read(),
     long_description_content_type="text/markdown",
     keywords="NLP deep learning transformer pytorch BERT adapters",
