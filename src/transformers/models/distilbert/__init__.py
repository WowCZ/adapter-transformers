--- conflicted
+++ resolved
@@ -30,19 +30,6 @@
     _import_structure["tokenization_distilbert_fast"] = ["DistilBertTokenizerFast"]
 
 if is_torch_available():
-<<<<<<< HEAD
-    from .modeling_distilbert import (
-        DISTILBERT_PRETRAINED_MODEL_ARCHIVE_LIST,
-        DistilBertForMaskedLM,
-        DistilBertForMultipleChoice,
-        DistilBertForQuestionAnswering,
-        DistilBertForSequenceClassification,
-        DistilBertForTokenClassification,
-        DistilBertModel,
-        DistilBertModelWithHeads,
-        DistilBertPreTrainedModel,
-    )
-=======
     _import_structure["modeling_distilbert"] = [
         "DISTILBERT_PRETRAINED_MODEL_ARCHIVE_LIST",
         "DistilBertForMaskedLM",
@@ -51,9 +38,9 @@
         "DistilBertForSequenceClassification",
         "DistilBertForTokenClassification",
         "DistilBertModel",
+        "DistilBertModelWithHeads",
         "DistilBertPreTrainedModel",
     ]
->>>>>>> 236cc365
 
 if is_tf_available():
     _import_structure["modeling_tf_distilbert"] = [
