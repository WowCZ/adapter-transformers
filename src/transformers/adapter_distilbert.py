--- conflicted
+++ resolved
@@ -104,14 +104,9 @@
         # use the adapters to be trained by default in every forward pass
         self.set_active_adapters(adapter_setup)
 
-<<<<<<< HEAD
     def add_adapter(self, adapter_name: str, config=None):
-        """Adds a new adapter module of the specified type to the model.
-=======
-    def add_adapter(self, adapter_name: str, adapter_type: AdapterType, config=None):
         """
         Adds a new adapter module of the specified type to the model.
->>>>>>> dbef5503
 
         Args:
             adapter_name (str): The name of the adapter module to be added.
