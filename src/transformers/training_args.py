--- conflicted
+++ resolved
@@ -1055,11 +1055,7 @@
                     if is_torch_tpu_available():
                         xm.rendezvous(desc)
                     elif is_sagemaker_dp_enabled():
-<<<<<<< HEAD
-                        sm_dist.Barrier()
-=======
                         sm_dist.barrier()
->>>>>>> a1f24d41
                     else:
                         torch.distributed.barrier()
                 yield
@@ -1070,11 +1066,7 @@
                     if is_torch_tpu_available():
                         xm.rendezvous(desc)
                     elif is_sagemaker_dp_enabled():
-<<<<<<< HEAD
-                        sm_dist.Barrier()
-=======
                         sm_dist.barrier()
->>>>>>> a1f24d41
                     else:
                         torch.distributed.barrier()
         else:
