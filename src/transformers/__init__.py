--- conflicted
+++ resolved
@@ -2,31 +2,7 @@
 # There's no way to ignore "F401 '...' imported but unused" warnings in this
 # module, but to preserve other warnings. So, don't check this module at all.
 
-<<<<<<< HEAD
 __version__ = "2.0.0a1"
-=======
-# Copyright 2020 The HuggingFace Team. All rights reserved.
-#
-# Licensed under the Apache License, Version 2.0 (the "License");
-# you may not use this file except in compliance with the License.
-# You may obtain a copy of the License at
-#
-#     http://www.apache.org/licenses/LICENSE-2.0
-#
-# Unless required by applicable law or agreed to in writing, software
-# distributed under the License is distributed on an "AS IS" BASIS,
-# WITHOUT WARRANTIES OR CONDITIONS OF ANY KIND, either express or implied.
-# See the License for the specific language governing permissions and
-# limitations under the License.
-
-# When adding a new object to this init, remember to add it twice: once inside the `_import_structure` dictionary and
-# once inside the `if TYPE_CHECKING` branch. The `TYPE_CHECKING` should have import statements as usual, but they are
-# only there for type checking. The `_import_structure` is a dictionary submodule to list of object names, and is used
-# to defer the actual importing for when the objects are requested. This way `import transformers` provides the names
-# in the namespace without actually importing anything (and especially none of the backends).
-
-__version__ = "4.2.1"
->>>>>>> 236cc365
 
 # Work around to update TensorFlow's absl.logging threshold which alters the
 # default Python logging output behavior when present.
@@ -804,437 +780,6 @@
 
     _import_structure["utils.dummy_pt_objects"] = [name for name in dir(dummy_pt_objects) if not name.startswith("_")]
 
-<<<<<<< HEAD
-# Adapters
-if is_torch_available():
-    from .adapter_config import (
-        ADAPTER_CONFIG_MAP,
-        ADAPTERFUSION_CONFIG_MAP,
-        DEFAULT_ADAPTER_CONFIG,
-        DEFAULT_ADAPTERFUSION_CONFIG,
-        AdapterConfig,
-        AdapterFusionConfig,
-        DynamicAdapterFusionConfig,
-        HoulsbyConfig,
-        HoulsbyInvConfig,
-        InvertibleAdapterConfig,
-        ModelAdaptersConfig,
-        PfeifferConfig,
-        PfeifferInvConfig,
-        StaticAdapterFusionConfig,
-    )
-    from .adapter_model_mixin import (
-        AdapterFusionLoader,
-        AdapterLoader,
-        ModelAdaptersMixin,
-        ModelWithHeadsAdaptersMixin,
-        PredictionHeadLoader,
-        WeightsLoader,
-        WeightsLoaderHelper,
-    )
-    from .adapter_training import AdapterArguments, MultiLingAdapterArguments
-    from .adapter_utils import (
-        ADAPTER_CACHE,
-        ADAPTER_HUB_INDEX_FILE,
-        ADAPTER_HUB_URL,
-        AdapterType,
-        get_adapter_config_hash,
-        pull_from_hub,
-        resolve_adapter_config,
-        resolve_adapter_path,
-    )
-
-
-# Modeling
-if is_torch_available():
-    # Benchmarks
-    from .benchmark.benchmark import PyTorchBenchmark
-    from .benchmark.benchmark_args import PyTorchBenchmarkArguments
-    from .data.data_collator import (
-        DataCollator,
-        DataCollatorForLanguageModeling,
-        DataCollatorForPermutationLanguageModeling,
-        DataCollatorForSOP,
-        DataCollatorForTokenClassification,
-        DataCollatorForWholeWordMask,
-        DataCollatorWithPadding,
-        default_data_collator,
-    )
-    from .data.datasets import (
-        GlueDataset,
-        GlueDataTrainingArguments,
-        LineByLineTextDataset,
-        LineByLineWithRefDataset,
-        LineByLineWithSOPTextDataset,
-        SquadDataset,
-        SquadDataTrainingArguments,
-        TextDataset,
-        TextDatasetForNextSentencePrediction,
-    )
-    from .generation_beam_search import BeamScorer, BeamSearchScorer
-    from .generation_logits_process import (
-        HammingDiversityLogitsProcessor,
-        LogitsProcessor,
-        LogitsProcessorList,
-        LogitsWarper,
-        MinLengthLogitsProcessor,
-        NoBadWordsLogitsProcessor,
-        NoRepeatNGramLogitsProcessor,
-        PrefixConstrainedLogitsProcessor,
-        RepetitionPenaltyLogitsProcessor,
-        TemperatureLogitsWarper,
-        TopKLogitsWarper,
-        TopPLogitsWarper,
-    )
-    from .generation_utils import top_k_top_p_filtering
-    from .modeling_utils import Conv1D, PreTrainedModel, apply_chunking_to_forward, prune_layer
-    from .models.albert import (
-        ALBERT_PRETRAINED_MODEL_ARCHIVE_LIST,
-        AlbertForMaskedLM,
-        AlbertForMultipleChoice,
-        AlbertForPreTraining,
-        AlbertForQuestionAnswering,
-        AlbertForSequenceClassification,
-        AlbertForTokenClassification,
-        AlbertModel,
-        AlbertPreTrainedModel,
-        load_tf_weights_in_albert,
-    )
-    from .models.auto import (
-        MODEL_FOR_CAUSAL_LM_MAPPING,
-        MODEL_FOR_MASKED_LM_MAPPING,
-        MODEL_FOR_MULTIPLE_CHOICE_MAPPING,
-        MODEL_FOR_NEXT_SENTENCE_PREDICTION_MAPPING,
-        MODEL_FOR_PRETRAINING_MAPPING,
-        MODEL_FOR_QUESTION_ANSWERING_MAPPING,
-        MODEL_FOR_SEQ_TO_SEQ_CAUSAL_LM_MAPPING,
-        MODEL_FOR_SEQUENCE_CLASSIFICATION_MAPPING,
-        MODEL_FOR_TABLE_QUESTION_ANSWERING_MAPPING,
-        MODEL_FOR_TOKEN_CLASSIFICATION_MAPPING,
-        MODEL_MAPPING,
-        MODEL_WITH_HEADS_MAPPING,
-        MODEL_WITH_LM_HEAD_MAPPING,
-        AutoModel,
-        AutoModelForCausalLM,
-        AutoModelForMaskedLM,
-        AutoModelForMultipleChoice,
-        AutoModelForNextSentencePrediction,
-        AutoModelForPreTraining,
-        AutoModelForQuestionAnswering,
-        AutoModelForSeq2SeqLM,
-        AutoModelForSequenceClassification,
-        AutoModelForTableQuestionAnswering,
-        AutoModelForTokenClassification,
-        AutoModelWithHeads,
-        AutoModelWithLMHead,
-    )
-    from .models.bart import (
-        BART_PRETRAINED_MODEL_ARCHIVE_LIST,
-        BartForConditionalGeneration,
-        BartForQuestionAnswering,
-        BartForSequenceClassification,
-        BartModel,
-        BartModelWithHeads,
-        BartPretrainedModel,
-        PretrainedBartModel,
-    )
-    from .models.bert import (
-        BERT_PRETRAINED_MODEL_ARCHIVE_LIST,
-        BertForMaskedLM,
-        BertForMultipleChoice,
-        BertForNextSentencePrediction,
-        BertForPreTraining,
-        BertForQuestionAnswering,
-        BertForSequenceClassification,
-        BertForTokenClassification,
-        BertLayer,
-        BertLMHeadModel,
-        BertModel,
-        BertModelWithHeads,
-        BertPreTrainedModel,
-        load_tf_weights_in_bert,
-    )
-    from .models.bert_generation import (
-        BertGenerationDecoder,
-        BertGenerationEncoder,
-        load_tf_weights_in_bert_generation,
-    )
-    from .models.blenderbot import BLENDERBOT_PRETRAINED_MODEL_ARCHIVE_LIST, BlenderbotForConditionalGeneration
-    from .models.camembert import (
-        CAMEMBERT_PRETRAINED_MODEL_ARCHIVE_LIST,
-        CamembertForCausalLM,
-        CamembertForMaskedLM,
-        CamembertForMultipleChoice,
-        CamembertForQuestionAnswering,
-        CamembertForSequenceClassification,
-        CamembertForTokenClassification,
-        CamembertModel,
-    )
-    from .models.ctrl import (
-        CTRL_PRETRAINED_MODEL_ARCHIVE_LIST,
-        CTRLForSequenceClassification,
-        CTRLLMHeadModel,
-        CTRLModel,
-        CTRLPreTrainedModel,
-    )
-    from .models.deberta import (
-        DEBERTA_PRETRAINED_MODEL_ARCHIVE_LIST,
-        DebertaForSequenceClassification,
-        DebertaModel,
-        DebertaPreTrainedModel,
-    )
-    from .models.distilbert import (
-        DISTILBERT_PRETRAINED_MODEL_ARCHIVE_LIST,
-        DistilBertForMaskedLM,
-        DistilBertForMultipleChoice,
-        DistilBertForQuestionAnswering,
-        DistilBertForSequenceClassification,
-        DistilBertForTokenClassification,
-        DistilBertModel,
-        DistilBertModelWithHeads,
-        DistilBertPreTrainedModel,
-    )
-    from .models.dpr import (
-        DPR_CONTEXT_ENCODER_PRETRAINED_MODEL_ARCHIVE_LIST,
-        DPR_QUESTION_ENCODER_PRETRAINED_MODEL_ARCHIVE_LIST,
-        DPR_READER_PRETRAINED_MODEL_ARCHIVE_LIST,
-        DPRContextEncoder,
-        DPRPretrainedContextEncoder,
-        DPRPretrainedQuestionEncoder,
-        DPRPretrainedReader,
-        DPRQuestionEncoder,
-        DPRReader,
-    )
-    from .models.electra import (
-        ELECTRA_PRETRAINED_MODEL_ARCHIVE_LIST,
-        ElectraForMaskedLM,
-        ElectraForMultipleChoice,
-        ElectraForPreTraining,
-        ElectraForQuestionAnswering,
-        ElectraForSequenceClassification,
-        ElectraForTokenClassification,
-        ElectraModel,
-        ElectraPreTrainedModel,
-        load_tf_weights_in_electra,
-    )
-    from .models.encoder_decoder import EncoderDecoderModel
-    from .models.flaubert import (
-        FLAUBERT_PRETRAINED_MODEL_ARCHIVE_LIST,
-        FlaubertForMultipleChoice,
-        FlaubertForQuestionAnswering,
-        FlaubertForQuestionAnsweringSimple,
-        FlaubertForSequenceClassification,
-        FlaubertForTokenClassification,
-        FlaubertModel,
-        FlaubertWithLMHeadModel,
-    )
-    from .models.fsmt import FSMTForConditionalGeneration, FSMTModel, PretrainedFSMTModel
-    from .models.funnel import (
-        FUNNEL_PRETRAINED_MODEL_ARCHIVE_LIST,
-        FunnelBaseModel,
-        FunnelForMaskedLM,
-        FunnelForMultipleChoice,
-        FunnelForPreTraining,
-        FunnelForQuestionAnswering,
-        FunnelForSequenceClassification,
-        FunnelForTokenClassification,
-        FunnelModel,
-        load_tf_weights_in_funnel,
-    )
-    from .models.gpt2 import (
-        GPT2_PRETRAINED_MODEL_ARCHIVE_LIST,
-        GPT2DoubleHeadsModel,
-        GPT2ForSequenceClassification,
-        GPT2LMHeadModel,
-        GPT2Model,
-        GPT2PreTrainedModel,
-        load_tf_weights_in_gpt2,
-    )
-    from .models.layoutlm import (
-        LAYOUTLM_PRETRAINED_MODEL_ARCHIVE_LIST,
-        LayoutLMForMaskedLM,
-        LayoutLMForTokenClassification,
-        LayoutLMModel,
-    )
-    from .models.longformer import (
-        LONGFORMER_PRETRAINED_MODEL_ARCHIVE_LIST,
-        LongformerForMaskedLM,
-        LongformerForMultipleChoice,
-        LongformerForQuestionAnswering,
-        LongformerForSequenceClassification,
-        LongformerForTokenClassification,
-        LongformerModel,
-        LongformerSelfAttention,
-    )
-    from .models.lxmert import (
-        LxmertEncoder,
-        LxmertForPreTraining,
-        LxmertForQuestionAnswering,
-        LxmertModel,
-        LxmertPreTrainedModel,
-        LxmertVisualFeatureEncoder,
-        LxmertXLayer,
-    )
-    from .models.marian import MarianMTModel
-    from .models.mbart import MBartForConditionalGeneration
-    from .models.mmbt import MMBTForClassification, MMBTModel, ModalEmbeddings
-    from .models.mobilebert import (
-        MOBILEBERT_PRETRAINED_MODEL_ARCHIVE_LIST,
-        MobileBertForMaskedLM,
-        MobileBertForMultipleChoice,
-        MobileBertForNextSentencePrediction,
-        MobileBertForPreTraining,
-        MobileBertForQuestionAnswering,
-        MobileBertForSequenceClassification,
-        MobileBertForTokenClassification,
-        MobileBertLayer,
-        MobileBertModel,
-        MobileBertPreTrainedModel,
-        load_tf_weights_in_mobilebert,
-    )
-    from .models.mpnet import (
-        MPNET_PRETRAINED_MODEL_ARCHIVE_LIST,
-        MPNetForMaskedLM,
-        MPNetForMultipleChoice,
-        MPNetForQuestionAnswering,
-        MPNetForSequenceClassification,
-        MPNetForTokenClassification,
-        MPNetLayer,
-        MPNetModel,
-        MPNetPreTrainedModel,
-    )
-    from .models.mt5 import MT5EncoderModel, MT5ForConditionalGeneration, MT5Model
-    from .models.openai import (
-        OPENAI_GPT_PRETRAINED_MODEL_ARCHIVE_LIST,
-        OpenAIGPTDoubleHeadsModel,
-        OpenAIGPTForSequenceClassification,
-        OpenAIGPTLMHeadModel,
-        OpenAIGPTModel,
-        OpenAIGPTPreTrainedModel,
-        load_tf_weights_in_openai_gpt,
-    )
-    from .models.pegasus import PegasusForConditionalGeneration
-    from .models.prophetnet import (
-        PROPHETNET_PRETRAINED_MODEL_ARCHIVE_LIST,
-        ProphetNetDecoder,
-        ProphetNetEncoder,
-        ProphetNetForCausalLM,
-        ProphetNetForConditionalGeneration,
-        ProphetNetModel,
-        ProphetNetPreTrainedModel,
-    )
-    from .models.rag import RagModel, RagSequenceForGeneration, RagTokenForGeneration
-    from .models.reformer import (
-        REFORMER_PRETRAINED_MODEL_ARCHIVE_LIST,
-        ReformerAttention,
-        ReformerForMaskedLM,
-        ReformerForQuestionAnswering,
-        ReformerForSequenceClassification,
-        ReformerLayer,
-        ReformerModel,
-        ReformerModelWithLMHead,
-    )
-    from .models.retribert import RETRIBERT_PRETRAINED_MODEL_ARCHIVE_LIST, RetriBertModel, RetriBertPreTrainedModel
-    from .models.roberta import (
-        ROBERTA_PRETRAINED_MODEL_ARCHIVE_LIST,
-        RobertaForCausalLM,
-        RobertaForMaskedLM,
-        RobertaForMultipleChoice,
-        RobertaForQuestionAnswering,
-        RobertaForSequenceClassification,
-        RobertaForTokenClassification,
-        RobertaModel,
-        RobertaModelWithHeads,
-    )
-    from .models.squeezebert import (
-        SQUEEZEBERT_PRETRAINED_MODEL_ARCHIVE_LIST,
-        SqueezeBertForMaskedLM,
-        SqueezeBertForMultipleChoice,
-        SqueezeBertForQuestionAnswering,
-        SqueezeBertForSequenceClassification,
-        SqueezeBertForTokenClassification,
-        SqueezeBertModel,
-        SqueezeBertModule,
-        SqueezeBertPreTrainedModel,
-    )
-    from .models.t5 import (
-        T5_PRETRAINED_MODEL_ARCHIVE_LIST,
-        T5EncoderModel,
-        T5ForConditionalGeneration,
-        T5Model,
-        T5PreTrainedModel,
-        load_tf_weights_in_t5,
-    )
-    from .models.tapas import (
-        TAPAS_PRETRAINED_MODEL_ARCHIVE_LIST,
-        TapasForMaskedLM,
-        TapasForQuestionAnswering,
-        TapasForSequenceClassification,
-        TapasModel,
-    )
-    from .models.transfo_xl import (
-        TRANSFO_XL_PRETRAINED_MODEL_ARCHIVE_LIST,
-        AdaptiveEmbedding,
-        TransfoXLForSequenceClassification,
-        TransfoXLLMHeadModel,
-        TransfoXLModel,
-        TransfoXLPreTrainedModel,
-        load_tf_weights_in_transfo_xl,
-    )
-    from .models.xlm import (
-        XLM_PRETRAINED_MODEL_ARCHIVE_LIST,
-        XLMForMultipleChoice,
-        XLMForQuestionAnswering,
-        XLMForQuestionAnsweringSimple,
-        XLMForSequenceClassification,
-        XLMForTokenClassification,
-        XLMModel,
-        XLMPreTrainedModel,
-        XLMWithLMHeadModel,
-    )
-    from .models.xlm_prophetnet import (
-        XLM_PROPHETNET_PRETRAINED_MODEL_ARCHIVE_LIST,
-        XLMProphetNetDecoder,
-        XLMProphetNetEncoder,
-        XLMProphetNetForCausalLM,
-        XLMProphetNetForConditionalGeneration,
-        XLMProphetNetModel,
-    )
-    from .models.xlm_roberta import (
-        XLM_ROBERTA_PRETRAINED_MODEL_ARCHIVE_LIST,
-        XLMRobertaForCausalLM,
-        XLMRobertaForMaskedLM,
-        XLMRobertaForMultipleChoice,
-        XLMRobertaForQuestionAnswering,
-        XLMRobertaForSequenceClassification,
-        XLMRobertaForTokenClassification,
-        XLMRobertaModel,
-        XLMRobertaModelWithHeads,
-    )
-    from .models.xlnet import (
-        XLNET_PRETRAINED_MODEL_ARCHIVE_LIST,
-        XLNetForMultipleChoice,
-        XLNetForQuestionAnswering,
-        XLNetForQuestionAnsweringSimple,
-        XLNetForSequenceClassification,
-        XLNetForTokenClassification,
-        XLNetLMHeadModel,
-        XLNetModel,
-        XLNetPreTrainedModel,
-        load_tf_weights_in_xlnet,
-    )
-
-    # Optimization
-    from .optimization import (
-        Adafactor,
-        AdamW,
-        get_constant_schedule,
-        get_constant_schedule_with_warmup,
-        get_cosine_schedule_with_warmup,
-        get_cosine_with_hard_restarts_schedule_with_warmup,
-        get_linear_schedule_with_warmup,
-        get_polynomial_decay_schedule_with_warmup,
-=======
 # TensorFlow-backed objects
 if is_tf_available():
     _import_structure["benchmark.benchmark_args_tf"] = ["TensorFlowBenchmarkArguments"]
@@ -1489,7 +1034,6 @@
             "TFT5Model",
             "TFT5PreTrainedModel",
         ]
->>>>>>> 236cc365
     )
     _import_structure["models.transfo_xl"].extend(
         [
@@ -1559,6 +1103,46 @@
     _import_structure["utils.dummy_flax_objects"] = [
         name for name in dir(dummy_flax_objects) if not name.startswith("_")
     ]
+
+
+# Adapters
+if is_torch_available():
+    from .adapter_config import (
+        ADAPTER_CONFIG_MAP,
+        ADAPTERFUSION_CONFIG_MAP,
+        DEFAULT_ADAPTER_CONFIG,
+        DEFAULT_ADAPTERFUSION_CONFIG,
+        AdapterConfig,
+        AdapterFusionConfig,
+        DynamicAdapterFusionConfig,
+        HoulsbyConfig,
+        HoulsbyInvConfig,
+        InvertibleAdapterConfig,
+        ModelAdaptersConfig,
+        PfeifferConfig,
+        PfeifferInvConfig,
+        StaticAdapterFusionConfig,
+    )
+    from .adapter_model_mixin import (
+        AdapterFusionLoader,
+        AdapterLoader,
+        ModelAdaptersMixin,
+        ModelWithHeadsAdaptersMixin,
+        PredictionHeadLoader,
+        WeightsLoader,
+        WeightsLoaderHelper,
+    )
+    from .adapter_training import AdapterArguments, MultiLingAdapterArguments
+    from .adapter_utils import (
+        ADAPTER_CACHE,
+        ADAPTER_HUB_INDEX_FILE,
+        ADAPTER_HUB_URL,
+        AdapterType,
+        get_adapter_config_hash,
+        pull_from_hub,
+        resolve_adapter_config,
+        resolve_adapter_path,
+    )
 
 
 # Direct imports for type-checking
