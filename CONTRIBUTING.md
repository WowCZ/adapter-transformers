--- conflicted
+++ resolved
@@ -137,7 +137,6 @@
    it with `pip uninstall adapter-transformers` before reinstalling it in editable
    mode with the `-e` flag.)
 
-<<<<<<< HEAD
    To run the full test suite, you might need the additional dependency on `datasets` which requires a separate source
    install:
 
@@ -150,8 +149,6 @@
    If you have already cloned that repo, you might need to `git pull` to get the most recent changes in the `datasets`
    library.
 
-=======
->>>>>>> 64d6cda8
 5. Develop the features on your branch.
 
    As you work on the features, you should make sure that the test suite
@@ -161,7 +158,6 @@
    $ make test
    ```
 
-<<<<<<< HEAD
    Note, that this command uses `-n auto` pytest flag, therefore, it will start as many parallel `pytest` processes as the number of your computer's CPU-cores, and if you have lots of those and a few GPUs and not a great amount of RAM, it's likely to overload your computer. Therefore, to run the test suite, you may want to consider using this command instead:
 
    ```bash
@@ -170,21 +166,14 @@
 
    Adjust the value of `-n` to fit the load your hardware can support.
 
-   `transformers` relies on `black` and `isort` to format its source code
-=======
    `adapter-transformers` relies on `black` and `isort` to format its source code
->>>>>>> 64d6cda8
    consistently. After you make changes, format them with:
 
    ```bash
    $ make style
    ```
 
-<<<<<<< HEAD
-   `transformers` also uses `flake8` and a few custom scripts to check for coding mistakes. Quality
-=======
    `adapter-transformers` also uses `flake8` to check for coding mistakes. Quality
->>>>>>> 64d6cda8
    control runs in CI, however you can also run the same checks with:
 
    ```bash
